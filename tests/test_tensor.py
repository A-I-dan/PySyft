--- conflicted
+++ resolved
@@ -33,28 +33,28 @@
         t.ceil_()
         self.assertTrue(syft.equal(t.data, TensorBase([2, 3, 7])))
 
+        # Original t unmodified?
+        self.assertTrue(syft.equal(t.data, [1.4, 2.7, 6.2]))
+
+        # Now we test in-place
+        self.assertTrue(syft.equal(t.ceil_(), [2, 3, 7]))
+        self.assertTrue(syft.equal(t.data, [2, 3, 7]))
+
+
+class ZeroTests(unittest.TestCase):
+    def testZero(self):
+        t = TensorBase(np.array([13, 42, 1024]))
+        self.assertTrue(syft.equal(t.zero_(), [0, 0, 0]))
+
+        t = TensorBase(np.array([13.1, 42.2, 1024.4]))
+        self.assertTrue(syft.equal(t.zero_(), [0.0, 0.0, 0.0]))
+
 
 class FloorTests(unittest.TestCase):
     def testFloor_(self):
         t = TensorBase(np.array([1.4, 2.7, 6.2]))
         t.floor_()
         self.assertTrue(syft.equal(t.data, TensorBase([1., 2., 6.])))
-
-        # Original t unmodified?
-        self.assertTrue(syft.equal(t.data, [1.4, 2.7, 6.2]))
-
-        # Now we test in-place
-        self.assertTrue(syft.equal(t.ceil_(), [2, 3, 7]))
-        self.assertTrue(syft.equal(t.data, [2, 3, 7]))
-
-
-class ZeroTests(unittest.TestCase):
-    def testZero(self):
-        t = TensorBase(np.array([13, 42, 1024]))
-        self.assertTrue(syft.equal(t.zero_(), [0, 0, 0]))
-
-        t = TensorBase(np.array([13.1, 42.2, 1024.4]))
-        self.assertTrue(syft.equal(t.zero_(), [0.0, 0.0, 0.0]))
 
 
 class SubTests(unittest.TestCase):
@@ -375,10 +375,6 @@
         self.assertTrue(np.allclose(t1.data, [0.70710678, 0.57735027, 0.5]))
 
 
-<<<<<<< HEAD
-if __name__ == '__main__':
-    unittest.main()
-=======
 class numpyTests(unittest.TestCase):
     def testnumpy(self):
         t1 = TensorBase(np.array([[1, 2], [3, 4]]))
@@ -412,5 +408,4 @@
 
     def testLog1p_(self):
         t1 = TensorBase(np.array([1, 2, 3]))
-        self.assertTrue(np.allclose((t1.log1p_()).data, [0.69314718, 1.09861229, 1.38629436]))
->>>>>>> bf2d135d
+        self.assertTrue(np.allclose((t1.log1p_()).data, [0.69314718, 1.09861229, 1.38629436]))