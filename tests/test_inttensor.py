--- conflicted
+++ resolved
@@ -29,7 +29,6 @@
     c_t_ground = IntTensor(np.array([[[1, 2], [5, 6]], [[3, 4], [7, 8]]]))
     assert (c_t.equal(c_t_ground))
 
-<<<<<<< HEAD
 def test_max_():
     data = np.array([4,0,6,-3,8,-2]).astype('int')
     compare_data = np.array([1,-2,2,-3,0,-1]).astype('int')
@@ -38,7 +37,6 @@
     test_value = tensor.max_(compare_to)
     actual_value = IntTensor(np.array([4,0,6,-3,8,-1]))
     assert(test_value.equal(actual_value))
-=======
 
 def test_view():
     a = IntTensor(np.array([[[9, 3, 1, 0], [6, 8, 6, 6]], [[1, 6, 8, 6], [5, 0, 2, 0]]]))
@@ -51,4 +49,3 @@
     a.view_(4, -1, 2)
     c_v_ground = IntTensor(np.array([[[9, 3], [1, 0]], [[6, 8], [6, 6]], [[1, 6], [8, 6]], [[5, 0], [2, 0]]]))
     assert(a.equal(c_v_ground))
->>>>>>> ee249d32
