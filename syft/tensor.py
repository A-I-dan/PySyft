import numpy as np
import syft

__all__ = [
    'equal', 'TensorBase',
]


def _ensure_ndarray(arr):
    if not isinstance(arr, np.ndarray):
        arr = np.array(arr)

    return arr


def _ensure_tensorbase(tensor):
    if not isinstance(tensor, TensorBase):
        tensor = TensorBase(tensor)

    return tensor


def equal(tensor1, tensor2):
    """Checks if two tensors are equal.

    Two tensors are considered equal if they are the same size and contain the
    same elements.

    Assumption:
    tensor1 and tensor2 are of type TensorBase.
    Non-TensorBase objects will be converted to TensorBase objects.
    """

    tensor1 = _ensure_tensorbase(tensor1)
    tensor2 = _ensure_tensorbase(tensor2)

    if tensor1.encrypted or tensor2.encrypted:
        return NotImplemented

    left = tensor1.data.shape == tensor2.data.shape
    right = np.allclose(tensor1.data, tensor2.data)
    return left and right


class TensorBase(object):
    """
    A base tensor class that performs basic element-wise operation such as
    addition, subtraction, multiplication and division, and also dot and
    matrix products.
    """

    def __init__(self, arr_like, encrypted=False):
        self.data = _ensure_ndarray(arr_like)
        self.encrypted = encrypted

    def encrypt(self, pubkey):
        """Encrypts the Tensor using a Public Key"""
        if self.encrypted:
            return NotImplemented
        else:
            return pubkey.encrypt(self)

    def decrypt(self, seckey):
        """Decrypts the tensor using a Secret Key"""
        if self.encrypted:
            return seckey.decrypt(self)
        else:
            return self

    def __add__(self, tensor):
        """Performs element-wise addition between two tensors"""
        if self.encrypted:
            return NotImplemented

        tensor = _ensure_tensorbase(tensor)
        return TensorBase(self.data + tensor.data)

    def __iadd__(self, tensor):
        """Performs in place element-wise addition between two tensors"""
        if self.encrypted:
            return NotImplemented

        tensor = _ensure_tensorbase(tensor)
        self.data += tensor.data
        return self

    def __sub__(self, tensor):
        """Performs element-wise subtraction between two tensors"""
        if self.encrypted:
            return NotImplemented

        tensor = _ensure_tensorbase(tensor)
        return TensorBase(self.data - tensor.data)

    def __isub__(self, tensor):
        """Performs in place element-wise subtraction between two tensors"""
        if self.encrypted:
            return NotImplemented

        tensor = _ensure_tensorbase(tensor)
        self.data -= tensor.data
        return self

    def __eq__(self, tensor):
        """Checks if two tensors are equal"""
        if self.encrypted:
            return NotImplemented

        return syft.equal(self, tensor)

    def dot(self, tensor):
        """Returns inner product of two tensors"""
        if self.encrypted:
            return NotImplemented

        return syft.dot(self, tensor)

    def __matmul__(self, tensor):
        """Performs matrix multiplication between two tensors"""
        if self.encrypted:
            return NotImplemented

        return syft.matmul(self, tensor)

    def __mul__(self, tensor):
        """Performs element-wise multiplication between two tensors"""

        if self.encrypted:
            return NotImplemented

        # if it's a sub-class of TensorBase, use the multiplication of that
        # subclass not this one.
        if(type(tensor) != TensorBase and isinstance(tensor, TensorBase)):
            return tensor * self
        else:
            tensor = _ensure_tensorbase(tensor)
            return TensorBase(tensor.data * self.data)

    def __imul__(self, tensor):
        """Performs in place element-wise multiplication between two tensors"""
        if self.encrypted:
            return NotImplemented

        if(type(tensor) != TensorBase and isinstance(tensor, TensorBase)):
            self.data = tensor.data * self.data
            self.encrypted = tensor.encrypted
        else:
            tensor = _ensure_tensorbase(tensor)
            self.data *= tensor.data
        return self

    def __truediv__(self, tensor):
        """Performs element-wise division between two tensors"""
        if self.encrypted:
            return NotImplemented

        tensor = _ensure_tensorbase(tensor)
        return TensorBase(self.data / tensor.data)

    def __itruediv__(self, tensor):
        """Performs in place element-wise subtraction between two tensors"""
        if self.encrypted:
            return NotImplemented

        tensor = _ensure_tensorbase(tensor)
        self.data /= tensor.data
        return self

    def __getitem__(self, position):
        """Get value at a specific index."""
        if self.encrypted:
            return NotImplemented
        else:
            out = self.data[position]
            if(len(self.shape()) == 1):
                return out
            else:
                return TensorBase(self.data[position], self.encrypted)

    def abs(self):
        """Returns absolute value of tensor as a new tensor"""
        if self.encrypted:
            return NotImplemented
        return np.absolute(self.data)

    def abs_(self):
        """Replaces tensor values with its absolute value"""
        if self.encrypted:
            return NotImplemented
        self.data = np.absolute(self.data)
        return self.data

    def shape(self):
        """Returns a tuple of input array dimensions."""
        if self.encrypted:
            return NotImplemented

        return self.data.shape

    def sqrt(self):
        """Returns the squared tensor."""
        if self.encrypted:
            return NotImplemented
        return np.sqrt(self.data)

    def sqrt_(self):
        """Inline squared tensor."""
        if self.encrypted:
            return NotImplemented
        self.data = np.sqrt(self.data)

    def dim(self):
        """Returns an integer of the number of dimensions of this tensor."""

        return self.data.ndim

    def sum(self, dim=None):
        """Returns the sum of all elements in the input array."""
        if self.encrypted:
            return NotImplemented

        if dim is None:
            return self.data.sum()
        else:
            return self.data.sum(axis=dim)

    def ceil_(self):
        """Returns the ceilling of the input tensor elementwise."""
        if self.encrypted:
            return NotImplemented
        self.data = syft.math.ceil(self.data)
        return self

    def floor_(self):
        """Inplace floor method"""
        if self.encrypted:
            return NotImplemented
        self.data = syft.math.floor(self.data)
        return self

    def addmm(self, tensor2, mat, beta=1, alpha=1):
        """Performs ((Mat*Beta)+((Tensor1@Tensor2)*Alpha)) and  returns the
        result as a Tensor
            Tensor1.Tensor2 is performed as Matrix product of two array The
            behavior depends on the arguments in the following way.
            *If both tensors are 1-dimensional, their dot product is returned.
            *If both arguments are 2-D they are multiplied like conventional
            matrices.

            *If either argument is N-D, N > 2, it is treated as a stack of
            matrices residing in the last two indexes and broadcast
            accordingly.

            *If the first argument is 1-D, it is promoted to a matrix by
            prepending a 1 to its dimensions. After matrix multiplication the
            prepended 1 is removed.
            *If the second argument is 1-D, it is promoted to a matrix by
            appending a 1 to its dimensions. After matrix multiplication the
            appended 1 is removed.
            """
        return syft.addmm(self, tensor2, mat, beta, alpha)

    def addmm_(self, tensor2, mat, beta=1, alpha=1):
        """Performs ((Mat*Beta)+((Tensor1@Tensor2)*Alpha)) and updates Tensor1
        with result and reurns it
            Tensor1.Tensor2 is performed as Matrix product of two array The
            behavior depends on the arguments in the following way.

            *If both tensors are 1-dimensional, their dot product is returned.

            *If both arguments are 2-D they are multiplied like conventional
            matrices.

            *If either argument is N-D, N > 2, it is treated as a stack of
            matrices residing in the last two indexes and broadcast
            accordingly.

            *If the first argument is 1-D, it is promoted to a matrix by
            prepending a 1 to its dimensions. After matrix multiplication the
            prepended 1 is removed.

            *If the second argument is 1-D, it is promoted to a matrix by
            appending a 1 to its dimensions. After matrix multiplication the
            appended 1 is removed.
            """
        _ensure_tensorbase(tensor2)
        _ensure_tensorbase(mat)
        if self.encrypted or tensor2.encrypted or mat.encrypted:
            return NotImplemented
        else:
            self.data = np.array((np.matmul(self.data, tensor2.data)))
            self.data *= alpha
            mat.data *= beta
            self.data = self.data + mat.data
            return self

    def addcmul(self, tensor2, mat, value=1):
        """Performs the element-wise multiplication of tensor1 by tensor2,
        multiply the result by the scalar value and add it to mat."""
        return syft.addcmul(self, tensor2, mat, value)

    def addcmul_(self, tensor2, mat, value=1):
        """Performs implace element-wise multiplication of tensor1 by tensor2,
        multiply the result by the scalar value and add it to mat."""
        _ensure_tensorbase(tensor2)
        _ensure_tensorbase(mat)
        if self.encrypted or tensor2.encrypted or mat.encrypted:
            return NotImplemented
        else:
            self.data *= tensor2.data
            self.data *= value
            self.data += mat.data
            return self

    def addcdiv(self, tensor2, mat, value=1):
        """Performs the element-wise division of tensor1 by tensor2,
        multiply the result by the scalar value and add it to mat."""
        return syft.addcdiv(self, tensor2, mat, value)

    def addcdiv_(self, tensor2, mat, value=1):
        """Performs implace element-wise division of tensor1 by tensor2,
        multiply the result by the scalar value and add it to mat."""
        _ensure_tensorbase(tensor2)
        _ensure_tensorbase(mat)
        if self.encrypted or tensor2.encrypted or mat.encrypted:
            return NotImplemented
        else:
            self.data = self.data / tensor2.data
            self.data *= value
            self.data += mat.data
            return self

    def addmv(self, mat, vec, beta=1, alpha=1):
        """"Performs a matrix-vector product of the matrix mat and the vector
         vec. The vector tensor is added to the final result.
              tensor1 and vec are 1d tensors
              out=(beta∗tensor)+(alpha∗(mat@vec2))"""
        return syft.addmv(self, mat, vec, beta, alpha)

    def addmv_(self, mat, vec, beta=1, alpha=1):
        """"Performs a inplace matrix-vector product of the matrix mat and the
         vector vec. The vector tensor is added to the final result.
              tensor1 and vec are 1d tensors
              out=(beta∗tensor)+(alpha∗(mat@vec2))"""
        _ensure_tensorbase(vec)
        _ensure_tensorbase(mat)
        if vec.data.ndim != 1:
            print("dimension of vec is not 1")
        elif self.data.ndim != 1:
            print("dimension of tensor is not 1")
        elif self.encrypted or vec.encrypted or mat.encrypted:
            return NotImplemented
        else:
            self *= beta
            temp = np.matmul(mat.data, vec.data) * alpha
            self += temp
            return self

    def addbmm(self, tensor2, mat, beta=1, alpha=1):
        """Performs a batch matrix-matrix product of matrices stored in
        batch1(tensor1) and batch2(tensor2), with a reduced add step (all
        matrix multiplications get accumulated along the first dimension).
         mat is added to the final result.
         res=(beta∗M)+(alpha∗sum(batch1i@batch2i, i=0, b))
        * batch1 and batch2 must be 3D Tensors each containing the same
        number of matrices."""
        return syft.addbmm(self, tensor2, mat, beta, alpha)

    def addbmm_(self, tensor2, mat, beta=1, alpha=1):
        """Performs a inplace batch matrix-matrix product of matrices stored
        in batch1(tensor1) and batch2(tensor2), with a reduced add step
        (all matrix multiplications get accumulated along the first dimension).
         mat is added to the final result.
         res=(beta∗M)+(alpha∗sum(batch1i@batch2i, i=0, b)
        * batch1 and batch2 must be 3D Tensors each containing the same number
        of matrices.)"""
        _ensure_tensorbase(tensor2)
        _ensure_tensorbase(mat)
        if tensor2.data.ndim != 3:
            print("dimension of tensor2 is not 3")
        elif self.data.ndim != 3:
            print("dimension of tensor1 is not 3")
        elif self.encrypted or tensor2.encrypted or mat.encrypted:
            return NotImplemented
        else:
            self.data = np.matmul(self.data, tensor2.data)
            sum_ = 0  # sum is a python built in function a keyword !
            for i in range(len(self.data)):
                sum_ += self.data[i]
            self.data = (mat.data * beta) + (alpha * sum_)
            return self

    def baddbmm(self, tensor2, mat, beta=1, alpha=1):
        """Performs a batch matrix-matrix product of matrices in
        batch1(tensor1) and batch2(tensor2). mat is added to the final result.
          resi=(beta∗Mi)+(alpha∗batch1i×batch2i)
          *batch1 and batch2 must be 3D Tensors each containing the same number
          of matrices."""
        return syft.baddbmm(self, tensor2, mat, beta, alpha)

    def baddbmm_(self, tensor2, mat, beta=1, alpha=1):
        """Performs a batch matrix-matrix product of matrices in
        batch1(tensor1) and batch2(tensor2). mat is added to the final result.
          resi=(beta∗Mi)+(alpha∗batch1i×batch2i)
          *batch1 and batch2 must be 3D Tensors each containing the same number
          of matrices."""
        _ensure_tensorbase(tensor2)
        _ensure_tensorbase(mat)
        if tensor2.data.ndim != 3:
            print("dimension of tensor2 is not 3")
        elif self.data.ndim != 3:
            print("dimension of tensor1 is not 3")
        elif self.encrypted or tensor2.encrypted or mat.encrypted:
            return NotImplemented
        else:
            self.data = np.matmul(self.data, tensor2.data)
            self.data *= alpha
            self.data += (mat.data * beta)
            return self

    def unsqueeze(self, dim):
        """
        Returns expanded Tensor. An additional dimension of size one is added
        to at index 'dim'.
        """
        return syft.unsqueeze(self.data, dim)

    def unsqueeze_(self, dim):
        """
        Replaces with an expanded Tensor. An additional dimension of size one
        is added to at index 'dim'.
        """
        num_dims = len(self.data.shape)

        if dim >= num_dims or dim < 0:
            print("dimension out of range")
        elif self.encrypted:
            raise NotImplemented
        else:
            self.data = np.expand_dims(self.data, dim)

    def exp(self):
        """Computes the exponential of each element in tensor."""
        if self.encrypted:
            return NotImplemented
        out = np.exp(self.data)
        return TensorBase(out)

    def exp_(self):
        """Computes the exponential of each element inplace."""
        if self.encrypted:
            return NotImplemented
        self.data = np.exp(self.data)
        return self

    def frac(self):
        """"Computes the fractional portion of each element in tensor."""
        if self.encrypted:
            return NotImplemented
        out = np.modf(self.data)[0]
        return TensorBase(out)

    def frac_(self):
        """"Computes the fractional portion of each element inplace."""
        if self.encrypted:
            return NotImplemented
        self.data = np.modf(self.data)[0]
        return self

    def sigmoid_(self):
        """
            Performs inline sigmoid function on the Tensor elementwise
            Implementation details:
            Because of the way syft.math.sigmoid operates on a Tensor Object
            calling it on self.data will cause an input error thus we call
            sigmoid on the tensor object and we take the member 'data' from the returned Tensor
        """
        if self.encrypted:
            return NotImplemented
        self.data = syft.math.sigmoid(self).data
        # self.data = np.array((1 / (1 + np.exp(np.array(-self.data)))))
        return self

    def __str__(self):
        return str(self.data)

    def __repr__(self):
        return repr(self.data)

    def rsqrt(self):
        """Returns reciprocal of square root of Tensor element wise"""
        if self.encrypted:
            return NotImplemented
        out = 1 / np.sqrt(self.data)
        return TensorBase(out)

    def rsqrt_(self):
        """Computes reciprocal of square root of Tensor elements inplace"""
        if self.encrypted:
            return NotImplemented
        self.data = 1 / np.sqrt(self.data)

<<<<<<< HEAD
    def sign(self):
        """Return a tensor that contains sign of each element """
        if self.encrypted:
            return NotImplemented
        out = np.sign(self.data)
        return TensorBase(out)

    def sign_(self):
        """Computes the sign of each element of the Tensor inplace"""
        if self.encrypted:
            return NotImplemented
        self.data = np.sign(self.data)
=======
    def to_numpy(self):
        """Returns the tensor as numpy.ndarray"""
        if self.encrypted:
            return NotImplemented
        return np.array(self.data)
>>>>>>> bf2d135d

    def reciprocal(self):
        """Computes element wise reciprocal"""
        if self.encrypted:
            return NotImplemented
        out = 1 / np.array(self.data)
        return TensorBase(out)

    def reciprocal_(self):
        """Computes element wise reciprocal"""
        if self.encrypted:
            return NotImplemented
        self.data = 1 / np.array(self.data)

    def log(self):
        """performs elementwise logarithm operation
        and returns a new Tensor"""
        if self.encrypted:
            return NotImplemented
        out = np.log(self.data)
        return TensorBase(out)

    def log_(self):
        """performs elementwise logarithm operation inplace"""
        if self.encrypted:
            return NotImplemented
        self.data = np.log(self.data)
        return self

    def log1p(self):
        """performs elementwise log(1+x) operation
        and returns new tensor"""
        if self.encrypted:
            return NotImplemented
        out = np.log1p(self.data)
        return TensorBase(out)

    def log1p_(self):
        """performs elementwise log(1+x) operation inplace"""
        if self.encrypted:
            return NotImplemented
        self.data = np.log1p(self.data)
        return self

    def log_normal_(self, mean=0, stdev=1.0):
        """Fills give tensor with samples from a lognormal distribution
        with given mean and stdev"""
        if self.encrypted:
            return NotImplemented
        self.data = np.random.lognormal(mean, stdev, self.shape())
        return self<|MERGE_RESOLUTION|>--- conflicted
+++ resolved
@@ -500,7 +500,6 @@
             return NotImplemented
         self.data = 1 / np.sqrt(self.data)
 
-<<<<<<< HEAD
     def sign(self):
         """Return a tensor that contains sign of each element """
         if self.encrypted:
@@ -513,13 +512,12 @@
         if self.encrypted:
             return NotImplemented
         self.data = np.sign(self.data)
-=======
+
     def to_numpy(self):
         """Returns the tensor as numpy.ndarray"""
         if self.encrypted:
             return NotImplemented
         return np.array(self.data)
->>>>>>> bf2d135d
 
     def reciprocal(self):
         """Computes element wise reciprocal"""
