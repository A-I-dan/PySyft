import zmq
import uuid


class FloatTensor():

    def __init__(self, controller, data, data_is_pointer=False, verbose=False):
        self.verbose = verbose
        self.controller = controller
        if(data is not None and not data_is_pointer):
            data = data.astype('float')
            controller.socket.send_json({"objectType": "tensor",
                                         "functionCall": "create",
                                         "data": list(data.flatten()),
                                         "shape": data.shape})
            self.id = int(controller.socket.recv_string())
            print("FloatTensor.__init__: " + str(self.id))

        elif(data_is_pointer):
            self.id = int(data)

    def __del__(self):
        self.delete_tensor()

    def abs(self):
        return self.no_params_func("abs", return_response=True)

    def abs_(self):
        return self.no_params_func("abs_")

    def addmm_(self, x, y):
        return self.params_func("addmm_", [x.id, y.id])

    def addmm(self, x, y):
        copy = self.copy()
        copy.params_func("addmm_", [x.id, y.id])
        return copy

    def __add__(self, x):
        return self.arithmetic_operation(x, "add", False)

    def __iadd__(self, x):
        return self.arithmetic_operation(x, "add", True)

    def copy(self):
        return self.no_params_func("copy", return_response=True)

    def cos(self):
        return self.no_params_func("cos", return_response=True)

    def cos_(self):
        return self.no_params_func("cos_")

    def cosh(self):
        return self.no_params_func("cosh", return_response=True)

    def cosh_(self):
        return self.no_params_func("cosh_")

    def __truediv__(self, x):
        return self.arithmetic_operation(x, "div", False)

    def __itruediv__(self, x):
        return self.arithmetic_operation(x, "div", True)

    def floor_(self):
        return self.no_params_func("floor_")

    def __mul__(self, x):
        return self.arithmetic_operation(x, "mul", False)

    def __imul__(self, x):
        return self.arithmetic_operation(x, "mul", True)

    def neg(self):
        return self.no_params_func("neg", return_response=True)

    def sigmoid_(self):
        return self.no_params_func("sigmoid_")

    def sqrt(self):
        return self.no_params_func("sqrt", return_response=True)

    def trunc(self):
        return self.no_params_func("trunc", return_response=True)

    def __sub__(self, x):
        return self.arithmetic_operation(x, "sub", False)

    def __isub__(self,x):
        return self.arithmetic_operation(x,"sub",True)
    
    def sum(self,dim):
        assert type(dim) == int
        return self.arithmetic_operation(dim,"sum",False)

    def view(self,*args):
        new_dim = list(args)
        assert type(new_dim) == list
        assert type(new_dim[0]) == int
        return self.params_func("view",new_dim, return_response=True)

    def view_(self,*args):
        new_dim = list(args)
        assert type(new_dim) == list
        assert type(new_dim[0]) == int
        self.params_func("view_",new_dim, return_response=False)
        return self
    
    def T(self):
        return self.no_params_func("transpose",return_response=True)

    def triu(self,k=0):
        return self.params_func("triu", [k], return_response=True)

    def triu_(self, k=0):
        return self.params_func("triu_", [k])

    # Fills this tensor with zeros.
    def zero_(self):
        return self.no_params_func("zero_")

    def __repr__(self):
        return self.no_params_func("print", True, False)

    def __str__(self):
        return self.no_params_func("print", True, False)

    def cpu(self):
        return self.no_params_func("cpu")

    def gpu(self):
        return self.no_params_func("gpu")

    def cmd(self, functionCall, tensorIndexParams=[]):
        cmd = {
            'functionCall': functionCall,
            'objectType': 'tensor',
            'objectIndex': self.id,
            'tensorIndexParams': tensorIndexParams}
        return cmd

    def params_func(self, name, params, return_response=False, return_as_tensor=True):
        # send the command
        self.controller.socket.send_json(
            self.cmd(name, tensorIndexParams=params))
        # receive output from command
        res = self.controller.socket.recv_string()

        if(self.verbose):
            print(res)

        if(return_response):
            if(return_as_tensor):
                print("FloatTensor.__init__: " + res)
                return FloatTensor(self.controller, int(res), True)
            else:
                return res
        return self

    def no_params_func(self, name, return_response=False, return_as_tensor=True):
        return(self.params_func(name, [], return_response, return_as_tensor))

    def arithmetic_operation(self, x, name, inline=False):

        operation_cmd = name

        if(type(x) == FloatTensor):
            operation_cmd += "_elem"
            parameter = x.id
        else:
            operation_cmd += "_scalar"
            parameter = str(x)

        if(inline):
            operation_cmd += "_"

        self.controller.socket.send_json(
            self.cmd(operation_cmd, [parameter]))  # sends the command
        return FloatTensor(self.controller, int(self.controller.socket.recv_string()), True)

    def delete_tensor(self):
        if(self.id is not None):
            self.no_params_func("delete")
        self.verbose = None
        self.controller = None
        self.id = None

<<<<<<< HEAD
=======
    def T(self):
        return self.no_params_func("transpose", return_response=True)

>>>>>>> cf7d41a5
    def is_contiguous(self):
        return self.no_params_func("is_contiguous", return_response=True)

    def sinh(self):
        return self.no_params_func("sinh", return_response=True)

    def sinh_(self):
        return self.no_params_func("sinh_")

    def tanh(self):
        return self.no_params_func("tanh", return_response=True)


class SyftController():

    def __init__(self):

        self.identity = str(uuid.uuid4())

        context = zmq.Context()
        self.socket = context.socket(zmq.DEALER)
        self.socket.setsockopt_string(zmq.IDENTITY, self.identity)
        self.socket.connect("tcp://localhost:5555")

    def FloatTensor(self, data):
        return FloatTensor(self, data)<|MERGE_RESOLUTION|>--- conflicted
+++ resolved
@@ -186,12 +186,9 @@
         self.controller = None
         self.id = None
 
-<<<<<<< HEAD
-=======
     def T(self):
         return self.no_params_func("transpose", return_response=True)
 
->>>>>>> cf7d41a5
     def is_contiguous(self):
         return self.no_params_func("is_contiguous", return_response=True)
 
