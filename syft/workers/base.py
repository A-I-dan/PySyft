--- conflicted
+++ resolved
@@ -2,11 +2,7 @@
 import random
 
 from abc import abstractmethod
-<<<<<<< HEAD
-from syft.util import WorkerNotFoundException
-=======
 from syft.exceptions import WorkerNotFoundException
->>>>>>> 09575fb8
 from syft import serde
 from syft.workers import AbstractWorker
 
@@ -16,7 +12,6 @@
 class BaseWorker(AbstractWorker):
     """Contains functionality to all workers.
 
-<<<<<<< HEAD
     Other workers will extend this class to inherit all functionality necessary
     for PySyft's protocol. Extensions of this class overrides two key methods
     _send_msg() and _recv_msg() which are responsible for defining the
@@ -26,17 +21,6 @@
     by a certain machine. Each worker defines how it interacts with objects on
     other workers as well as how other workers interact with objects owned by
     itself. Objects are either tensors or of any type supported by the PySyft
-=======
-    Other workers will extend this class to inherit all functionality necessary 
-    for PySyft's protocol. Extensions of this class overrides two key methods 
-    _send_msg() and _recv_msg() which are responsible for defining the 
-    procedure for sending a binary message to another worker.
-
-    At it's core, BaseWorker (and all workers) is a collection of objects owned 
-    by a certain machine. Each worker defines how it interacts with objects on 
-    other workers as well as how other workers interact with objects owned by 
-    itself. Objects are either tensors or of any type supported by the PySyft 
->>>>>>> 09575fb8
     protocol.
 
     """
@@ -50,26 +34,15 @@
 
             id (str or int, optional): Unique id of the worker
 
-<<<<<<< HEAD
             known_workers (dict, optional): A dictionary of all known workers on
                 a network which this worker may need to communicate with in the
                 future. The key of each should be each worker's unique ID and
                 the value should be a worker class which extends BaseWorker.
                 Extensions of BaseWorker will include advanced functionality
                 for adding to this dictionary(node discovery). In some cases,
-=======
-            known_workers (dict, optional): A dictionary of all known workers on 
-                a network which this worker may need to communicate with in the
-                future. The key of each should be each worker's unique ID and 
-                the value should be a worker class which extends BaseWorker.
-                Extensions of BaseWorker will include advanced functionality
-                for adding to this dictionary(node discovery). In some cases, 
->>>>>>> 09575fb8
                 one can initialize this with known workers to help bootstrap the
                 network.
 
-
-<<<<<<< HEAD
             is_client_worker (bool, optional): True or False based on whether
                 this worker is associated with an end user client. If so, it
                 assumes that the client will maintain control over when
@@ -77,15 +50,6 @@
                 tensor/variable/model lifecycle internally. Set to True if this
                 object is not where the objects will be stored, but is instead
                 a pointer to a worker that eists elsewhere.
-=======
-            is_client_worker (bool, optional): True or False based on whether 
-                this worker is associated with an end user client. If so, it 
-                assumes that the client will maintain control over when 
-                variables are instantiated or deleted as opposed to handling 
-                tensor/variable/model lifecycle internally. Set to True if this 
-                object is not where the objects will be stored, but is instead 
-                a pointer to a worker that eists elsewhere. 
->>>>>>> 09575fb8
         """
         self.hook = hook
         self.id = id
@@ -107,17 +71,10 @@
     # SECTION: Methods which MUST be overridden by subclasses
     @abstractmethod
     def _send_msg(self, message, location):
-<<<<<<< HEAD
         """As BaseWorker implies, you should never instantiate this class by
         itself. Instead, you should extend BaseWorker in a new class which
         instantiates _send_msg and _recv_msg, each of which should specify the
         exact way in which two workers communicate with each other. The easiest
-=======
-        """As BaseWorker implies, you should never instantiate this class by 
-        itself. Instead, you should extend BaseWorker in a new class which 
-        instantiates _send_msg and _recv_msg, each of which should specify the 
-        exact way in which two workers communicate with each other. The easiest 
->>>>>>> 09575fb8
         example to study is VirtualWorker.
 
         Args:
@@ -127,11 +84,7 @@
                 message.
 
         Raises:
-<<<<<<< HEAD
             NotImplementedError:
-=======
-            NotImplementedError: 
->>>>>>> 09575fb8
 
         """
 
@@ -139,17 +92,10 @@
 
     @abstractmethod
     def _recv_msg(self, message):
-<<<<<<< HEAD
         """As BaseWorker implies, you should never instantiate this class by
         itself. Instead, you should extend BaseWorker in a new class which
         instantiates _send_msg and _recv_msg, each of which should specify the
         exact way in which two workers communicate with each other. The easiest
-=======
-        """As BaseWorker implies, you should never instantiate this class by 
-        itself. Instead, you should extend BaseWorker in a new class which 
-        instantiates _send_msg and _recv_msg, each of which should specify the 
-        exact way in which two workers communicate with each other. The easiest 
->>>>>>> 09575fb8
         example to study is VirtualWorker.
 
         Args:
@@ -214,17 +160,6 @@
         Args:
             tensor (torch.Tensor): the syft or torch tensor to send
 
-<<<<<<< HEAD
-            workers (:class:`....workers.BaseWorker`): the workers which will
-            receive the object
-
-            id ((str or int), optional): the remote id of the object on the
-            remote worker(s).
-
-        Example:
-            >>> x.send(bob, 1000)
-            >>> #will result in bob having the tensor x with id 1000
-=======
             workers (:class:`....workers.BaseWorker`): the workers which will 
             receive the object
 
@@ -239,7 +174,6 @@
             >>> x = torch.Tensor([1, 2, 3, 4])
             >>> x.send(bob, 1000)
             Will result in bob having the tensor x with id 1000
->>>>>>> 09575fb8
         """
         if not isinstance(workers, list):
             workers = [workers]
@@ -292,7 +226,6 @@
         """This adds an object to the registry of objects.
 
         Args:
-<<<<<<< HEAD
           obj_data (tuple(object, object)): an id, object tuple.
 
         """
@@ -301,28 +234,15 @@
             return True
         else:
             return False
-=======
-            obj (torch or syft tensor): a torch or syft tensor with an id
-
-        """
-
-        self._objects[obj.id] = obj
->>>>>>> 09575fb8
 
     def get_obj(self, obj_id):
         """Look up an object from the registry using its ID.
 
         Args:
-<<<<<<< HEAD
+
           obj_id (str or int): the id of an object to look up
 
           out (object): the object being returned
-=======
-            obj_id (str or int): the id of an object to look up
-
-        Return:
-            The object being returned
->>>>>>> 09575fb8
 
         """
 
@@ -343,29 +263,6 @@
         instead used by internal processes (hooks and workers).
 
         Args:
-<<<<<<< HEAD
-          obj (a torch.Tensor or torch.autograd.Variable): A Torch instance,
-          e.g. Tensor or Variable to be registered
-
-          force_attach_to_worker (bool): if set to True, it will force the
-          object to be stored in the worker's permanent registry
-
-          temporary (bool): If set to True, it will store the object in the
-          worker's temporary registry.
-
-        Keyword Args:
-          id (int or string): random integer between 0 and 1e10 or
-          string uniquely identifying the object.
-
-          owners (list of :class:`BaseWorker` objects ** or ids):
-          owner(s) of the object
-
-          is_pointer (bool, optional): Whether or not the tensor being
-          registered contains the data locally or is instead a pointer to
-          a tensor that lives on a different worker.
-        """
-        if not self.is_client_worker:
-=======
             obj (a torch.Tensor or torch.autograd.Variable): A Torch instance, 
             e.g. Tensor or Variable to be registered
 
@@ -388,7 +285,6 @@
         """
         if not self.is_client_worker:
             obj.id = obj_id
->>>>>>> 09575fb8
             self.set_obj(obj)
 
     def de_register_obj(self, obj, _recurse_torch_objs=True):
@@ -396,18 +292,13 @@
         registration.
 
         Args:
-<<<<<<< HEAD
-          obj (a torch.Tensor or torch.autograd.Variable): A Torch instance,
-          e.g. Tensor or Variable to be de-registered
-
-=======
+
             obj (a torch.Tensor or torch.autograd.Variable): A Torch instance, 
             e.g. Tensor or Variable to be de-registered
 
             _recurse_torch_objs (bool): is used if the object is more complex
             and needs to be explored. Is not supported at the moment
 
->>>>>>> 09575fb8
         """
 
         if hasattr(obj, "id"):
@@ -420,11 +311,7 @@
         """Removes an object from the permanent object registry if it exists.
 
         Args:
-<<<<<<< HEAD
           remote_key(int or string): id of the object to be removed
-=======
-            remote_key(int or string): id of the object to be removed
->>>>>>> 09575fb8
 
         """
         if remote_key in self._objects:
@@ -433,15 +320,6 @@
     # SECTION: convenience methods for constructing frequently used messages
 
     def send_obj(self, obj, location):
-<<<<<<< HEAD
-
-        """
-        Args:
-          obj (a torch.Tensor or torch.autograd.Variable): A Torch instance,
-          e.g. Tensor or Variable to be sent
-        """
-        return self.send_msg(MSGTYPE.OBJ, obj, location)
-=======
         """Send a torch object to a worker
 
         Args:
@@ -450,23 +328,15 @@
             location (worker): a worker which should receive the object
         """
         return self.send_msg(MSGTYPE_OBJ, obj, location)
->>>>>>> 09575fb8
 
     def request_obj(self, obj_id, location):
         """
         Returns:
-<<<<<<< HEAD
           obj (a torch.Tensor or torch.autograd.Variable): A Torch instance,
           e.g. Tensor or Variable requested
         """
         obj = self.send_msg(MSGTYPE.OBJ_REQ, obj_id, location)
 
-=======
-            obj (a torch.Tensor or torch.autograd.Variable): A Torch instance, 
-            e.g. Tensor or Variable requested
-        """
-        obj = self.send_msg(MSGTYPE_OBJ_REQ, obj_id, location)
->>>>>>> 09575fb8
         return obj
 
     # SECTION: Manage the workers network
@@ -477,19 +347,6 @@
         when discovered through other processes.
 
         If you pass in an ID, it will try to find the worker object reference
-<<<<<<< HEAD
-        within self._known_workers.
-
-        If you instead pass in a reference, it will save that as a known_worker
-        if it does not exist as one.
-
-        This method is useful because often tensors have to store only the ID to
-        a foreign worker which may or may not be known by the worker that is
-        deserializing it at the time of deserialization.
-
-        Args:
-            id_or_worker (string or int or :class:`BaseWorker`): id of the
-=======
         within self._known_workers. 
 
         If you instead pass in a reference, it will save that as a known_worker 
@@ -501,7 +358,6 @@
 
         Args:
             id_or_worker (string or int or :class:`BaseWorker`): id of the 
->>>>>>> 09575fb8
             object to be returned or the object itself.
 
             fail_hard (bool): Whether we want to throw an exception when a
@@ -546,7 +402,7 @@
         return id_or_worker
 
     def add_worker(self, worker):
-<<<<<<< HEAD
+
         """Adds a worker to the list of _known_workers internal to the
         BaseWorker.
 
@@ -556,35 +412,17 @@
 
         Args:
             worker (:class:`BaseWorker`): An object pointer to a remote worker,
-=======
-        """Adds a worker to the list of _known_workers internal to the 
-        BaseWorker. 
-
-        Endows this class with the ability to communicate with the remote worker 
-        being added, such as sending and receiving objects, commands, or 
-        information about the network.
-
-        Args:
-            worker (:class:`BaseWorker`): An object pointer to a remote worker, 
->>>>>>> 09575fb8
             which must have a unique id.
 
         Example:
 
-<<<<<<< HEAD
-=======
         >>> import torch
->>>>>>> 09575fb8
         >>> import syft as sy
         >>> hook = sy.TorchHook(verbose=False)
         >>> me = hook.local_worker
         >>> bob = sy.VirtualWorker(id="bob",hook=hook, is_client_worker=False)
         >>> me.add_worker([bob])
-<<<<<<< HEAD
-        >>> x = sy.Tensor([1,2,3,4,5])
-=======
         >>> x = torch.Tensor([1,2,3,4,5])
->>>>>>> 09575fb8
         >>> x
          1
          2
@@ -593,11 +431,7 @@
          5
         [syft.core.frameworks.torch.tensor.FloatTensor of size 5]
         >>> x.send(bob)
-<<<<<<< HEAD
         FloatTensor[_PointerTensor - id:9121428371 owner:0 loc:bob
-=======
-        FloatTensor[_PointerTensor - id:9121428371 owner:0 loc:bob 
->>>>>>> 09575fb8
                     id@loc:47416674672]
         >>> x.get()
          1
@@ -626,28 +460,17 @@
             self.add_worker(worker)
 
     def __str__(self):
-<<<<<<< HEAD
         """to-string method for all classes that extend BaseWorker.
-=======
-        """to-string method for all classes that extend BaseWorker. 
->>>>>>> 09575fb8
 
         Returns:
             Type and ID of the worker
 
-<<<<<<< HEAD
-        Example:
-        A VirtualWorker instance with id 'bob' would return a string value of.
-        >>> bob
-        <syft.core.workers.virtual.VirtualWorker id:bob>
-=======
         Example: 
             A VirtualWorker instance with id 'bob' would return a string value of.
             >>> import syft
             >>> bob = syft.VirtualWorker(id="bob")
             >>> bob
             <syft.workers.virtual.VirtualWorker id:bob>
->>>>>>> 09575fb8
 
         Note:
             __repr__ calls this method by default.
