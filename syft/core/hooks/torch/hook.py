--- conflicted
+++ resolved
@@ -703,7 +703,6 @@
             workers = hook_self.local_worker._check_workers(self, workers)
 
             for worker in workers:
-<<<<<<< HEAD
                 hook_self.local_worker.send_obj(self,
                                                 worker,
                                                 send_pointer=send_pointer,
@@ -722,20 +721,6 @@
                     return hook_self._var_to_pointer(self)
                 else:
                     return self
-=======
-                hook_self.local_worker.send_obj(self, worker)
-
-            if (tensorvar_type == torch.autograd.variable.Variable):
-                zeroed = self
-            else:
-                zeroed = self.old_set_(tensorvar_type(0))
-
-            self = hook_self.local_worker.register_object(obj=zeroed,
-                                                          id=self.id, owners=workers,
-                                                          is_pointer=True)
-            if (tensorvar_type == torch.autograd.variable.Variable):
-                return hook_self._var_to_pointer(self, hook_self)
->>>>>>> 19aa2f67
             else:
                 return self
 
