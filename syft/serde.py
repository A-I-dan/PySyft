"""
This file exists to provide one common place for all serialization to occur
regardless of framework. As msgpack only supports basic types and binary formats
every type must be first be converted to one of these types. Thus, we've split our
functionality into three steps. When converting from a PySyft object (or collection
of objects) to an object to be sent over the wire (a message), those three steps
are (in order):

1. Simplify - converts PyTorch objects to simple Python objects (using pickle)
2. Serialize - converts Python objects to binary
3. Compress - compresses the binary (Now we're ready send!)

Inversely, when converting from a message sent over the wire back to a PySyft
object, the three steps are (in order):

1. Decompress - converts compressed binary back to decompressed binary
2. Deserialize - converts from binary to basic python objects
3. Detail - converts some basic python objects back to PyTorch objects (Tensors)

Furthermore, note that there is different simplification/serialization logic
for objects of different types. Thus, instead of using if/else logic, we have
global dictionaries which contain functions and Python types as keys. For
simplification logic, this dictionary is called "simplifiers". The keys
are the types and values are the simplification logic. For example,
simplifiers[tuple] will return the function which knows how to simplify the
tuple type. The same is true for all other simplifier/detailer functions.

By default, we serialize using msgpack and compress using lz4.
"""

from typing import Collection
from typing import Dict
from typing import Tuple
import torch
import msgpack
import lz4
from lz4 import (  # noqa: F401
    frame,
)  # needed as otherwise we will get: module 'lz4' has no attribute 'frame'
import io
import numpy
import zstd
import syft
<<<<<<< HEAD

from syft.frameworks.torch.tensors import PointerTensor
from syft.workers import AbstractWorker
=======
from syft.frameworks.torch.tensors import PointerTensor
from syft.workers import AbstractWorker
from syft.util import WorkerNotFoundException
>>>>>>> 45b8fec8

# High Level Public Functions (these are the ones you use)


def serialize(obj: object, compress=True, compressScheme="lz4") -> bin:
    """This is the high level function for serializing any object or
    dictionary/collection of objects."""

    # 1) Simplify
    # simplify difficult-to-serialize objects. See the _simpliy method
    # for details on how this works. The general purpose is to handle
    # types which the fast serializer (msgpack) cannot handle
    simple_objects = _simplify(obj)

    # 2) Serialize
    # serialize into a binary
    binary = msgpack.dumps(simple_objects)

    # 3) Compress
    # optionally compress the binary and return the result
    # prepend a 1-byte header '0' or '1' to the output stream
    # to denote whether output stream is compressed or not
    # if compressed stream length is greater than input stream
    # we output the input stream as it is with header set to '0'
    # otherwise we output the compressed stream with header set to '1'
    # even if compressed flag is set to false by the caller we
    # output the input stream as it is with header set to '0'
    if compress:
        compress_stream = _compress(binary, compressScheme)
        if len(compress_stream) < len(binary):
            return b"\x31" + compress_stream

    return b"\x30" + binary


def deserialize(binary: bin, compressed=True, compressScheme="lz4") -> object:
    """
    This is the high level function for deserializing any object
    or dictionary/collection of objects.
    """
    # check the 1-byte header to see if input stream was compressed or not
    if binary[0] == 48:
        compressed = False

    # remove the 1-byte header from the input stream
    binary = binary[1:]
    # 1)  Decompress
    # If enabled, this functionality decompresses the binary
    if compressed:
        binary = _decompress(binary, compressScheme)

    # 2) Deserialize
    # This function converts the binary into the appropriate python
    # object (or nested dict/collection of python objects)
    simple_objects = msgpack.loads(binary)

    # 3) Detail
    # This function converts typed, simple objects into their more
    # complex (and difficult to serialize) counterparts which the
    # serialization library wasn't natively able to serialize (such
    # as msgpack's inability to serialize torch tensors or ... or
    # python slice objects
    return _detail(simple_objects)


# Chosen Compression Algorithm


def _compress(decompressed_input_bin: bin, compressScheme="lz4") -> bin:
    """
    This function compresses a binary using LZ4

    Args:
        bin: binary to be compressed

    Returns:
        bin: a compressed binary

    """
    if compressScheme == "lz4":
        return lz4.frame.compress(decompressed_input_bin)
    else:
        return zstd.compress(decompressed_input_bin)


def _decompress(compressed_input_bin: bin, compressScheme="lz4") -> bin:
    """
    This function decompresses a binary using LZ4

    Args:
        bin: a compressed binary

    Returns:
        bin: decompressed binary

    """
    if compressScheme == "lz4":
        return lz4.frame.decompress(compressed_input_bin)
    else:
        return zstd.decompress(compressed_input_bin)


# Simplify/Detail Torch Tensors


def _simplify_torch_tensor(tensor: torch.Tensor) -> bin:
    """
    This function converts a torch tensor into a serliaized torch tensor
    using pickle. We choose to use this because PyTorch has a custom and
    very fast PyTorch pickler.

    Args:
        torch.Tensor: an input tensor to be serialized

    Returns:
        bin: serialized binary of torch tensor.
    """

    binary_stream = io.BytesIO()
    torch.save(tensor, binary_stream)
    tensor_bin = binary_stream.getvalue()
    return tensor_bin


def _detail_torch_tensor(tensor: bin) -> torch.Tensor:
    """
    This function converts a serialized torch tensor into a torch tensor
    using pickle.

    Args:
        bin: serialized binary of torch tensor

    Returns:
        torch.Tensor: a torch tensor that was serialized
    """

    bin_tensor_stream = io.BytesIO(tensor)
    return torch.load(bin_tensor_stream)


# Simplify/Detail Collections (list, set, tuple, etc.)


def _simplify_collection(my_collection: Collection) -> Collection:
    """
    This function is designed to search a collection for any objects
    which may need to be simplified (i.e., torch tensors). It iterates
    through each object in the collection and calls _simplify on it. Finally,
    it returns the output collection as the same type as the input collection
    so that the consuming serialization step knows the correct type info. The
    reverse function to this function is _detail_collection, which undoes
    the functionality of this function.

    Args:
        Collection: a collection of python objects

    Returns:
        Collection: a collection of the same type as the input of simplified
            objects.

    """

    # Step 0: get collection type for later use and itialize empty list
    my_type = type(my_collection)
    pieces = list()

    # Step 1: serialize each part of the collection
    for part in my_collection:
        pieces.append(_simplify(part))

    # Step 2: convert back to original type and return serialization
    if my_type == set:
        return pieces
    return my_type(pieces)


def _detail_collection_list(my_collection: Collection) -> Collection:
    """
    This function is designed to operate in the opposite direction of
    _simplify_collection. It takes a collection of simple python objects
    and iterates through it to determine whether objects in the collection
    need to be converted into more advanced types. In particular, it
    converts binary objects into torch Tensors where appropriate.

    Args:
        Collection: a collection of simple python objects (including binary).

    Returns:
        Collection: a collection of the same type as the input where the objects
            in the collection have been detailed.
    """

    pieces = list()

    # Step 1: deserialize each part of the collection
    for part in my_collection:
        try:
            pieces.append(_detail(part).decode("utf-8"))  # transform bytes back to string
        except AttributeError:
            pieces.append(_detail(part))

    return pieces


def _detail_collection_set(my_collection: Collection) -> Collection:
    """
    This function is designed to operate in the opposite direction of
    _simplify_collection. It takes a collection of simple python objects
    and iterates through it to determine whether objects in the collection
    need to be converted into more advanced types. In particular, it
    converts binary objects into torch Tensors where appropriate.

    Args:
        Collection: a collection of simple python objects (including binary).

    Returns:
        Collection: a collection of the same type as the input where the objects
            in the collection have been detailed.
    """

    pieces = list()

    # Step 1: deserialize each part of the collection
    for part in my_collection:
        try:
            pieces.append(_detail(part).decode("utf-8"))  # transform bytes back to string
        except AttributeError:
            pieces.append(_detail(part))
    return set(pieces)


def _detail_collection_tuple(my_tuple: Tuple) -> Tuple:
    """
    This function is designed to operate in the opposite direction of
    _simplify_collection. It takes a tuple of simple python objects
    and iterates through it to determine whether objects in the collection
    need to be converted into more advanced types. In particular, it
    converts binary objects into torch Tensors where appropriate.
    This is only applicable to tuples. They need special handling because
    `msgpack` is encoding a tuple as a list.

    Args:
        tuple: a collection of simple python objects (including binary).

    Returns:
        tuple: a collection of the same type as the input where the objects
            in the collection have been detailed.
    """

    pieces = list()

    # Step 1: deserialize each part of the collection
    for part in my_tuple:
        pieces.append(_detail(part))

    return tuple(pieces)


# Dictionaries


def _simplify_dictionary(my_dict: Dict) -> Dict:
    pieces = {}
    # for dictionaries we want to simplify both the key and the value
    for key, value in my_dict.items():
        pieces[_simplify(key)] = _simplify(value)

    return pieces


def _detail_dictionary(my_dict: Dict) -> Dict:
    pieces = {}
    # for dictionaries we want to detail both the key and the value
    for key, value in my_dict.items():

        try:
            detailed_key = _detail(key).decode("utf-8")
        except AttributeError:
            detailed_key = _detail(key)

        try:
            detailed_value = _detail(value).decode("utf-8")
        except AttributeError:
            detailed_value = _detail(value)

        pieces[detailed_key] = detailed_value

    return pieces


# Range


def _simplify_range(my_range: range) -> Tuple[int, int, int]:
    """
    This function extracts the start, stop and step from the range.

    Args:
        range: a range object

    Returns:
        list: a list defining the range parameters [start, stop, step]

    Usage:

        range_parameters = _simplify_range(range(1, 3, 4))

        assert range_parameters == [1, 3, 4]

    """

    return (my_range.start, my_range.stop, my_range.step)


def _detail_range(my_range_params: Tuple[int, int, int]) -> range:
    """
    This function extracts the start, stop and step from a tuple.

    Args:
        list: a list defining the range parameters [start, stop, step]

    Returns:
        range: a range object

    Usage:
        new_range = _detail_range([1, 3, 4])

        assert new_range == range(1, 3, 4)

    """

    return range(my_range_params[0], my_range_params[1], my_range_params[2])


#   numpy array


def _simplify_ndarray(my_array: numpy.ndarray) -> Tuple[bin, Tuple, str]:
    """
    This function gets the byte representation of the array
        and stores the dtype and shape for reconstruction

    Args:
        numpy.ndarray: a numpy array

    Returns:
        list: a list holding the byte representation, shape and dtype of the array

    Usage:

        arr_representation = _simplify_ndarray(numpy.random.random([1000, 1000])))

    """
    arr_bytes = my_array.tobytes()
    arr_shape = my_array.shape
    arr_dtype = my_array.dtype.name

    return (arr_bytes, arr_shape, arr_dtype)


def _detail_ndarray(arr_representation: Tuple[bin, Tuple, str]) -> numpy.ndarray:
    """
    This function reconstruct a numpy array from it's byte data, the shape and the dtype
        by first loading the byte data with the appropiate dtype and then reshaping it into the
        original shape

    Args:
        list: a list holding the byte representation, shape and dtype of the array

    Returns:
        numpy.ndarray: a numpy array

    Usage:
        arr = _detail_ndarray(arr_representation)

    """
    res = numpy.frombuffer(arr_representation[0], dtype=arr_representation[2]).reshape(
        arr_representation[1]
    )

    assert type(res) == numpy.ndarray

    return res


#   slice


def _simplify_slice(my_slice: slice) -> Tuple[int, int, int]:
    """
    This function creates a list that represents a slice.

    Args:
        slice: a python slice

    Returns:
        list: a list holding the start, stop and step values

    Usage:

        slice_representation = _simplify_slice(slice(1,2,3))

    """
    return (my_slice.start, my_slice.stop, my_slice.step)


def _detail_slice(my_slice: Tuple[int, int, int]) -> slice:
    """
    This function extracts the start, stop and step from a list.

    Args:
        list: a list defining the slice parameters [start, stop, step]

    Returns:
        range: a range object

    Usage:
        new_range = _detail_range([1, 3, 4])

        assert new_range == range(1, 3, 4)

    """

    return slice(my_slice[0], my_slice[1], my_slice[2])


# ellipsis


def _simplify_ellipsis(e: Ellipsis) -> bytes:
    return b""


def _detail_ellipsis(ellipsis: bytes) -> Ellipsis:
    return ...


# PointerTensor


def _simplify_pointer_tensor(ptr: PointerTensor) -> Dict:
    """
    This function takes the attributes of a PointerTensor and saves them in a dictionary

    Args:
        PointerTensor: a PointerTensor

    Returns:
        Dict: a dictionary holding the attributes of the PointerTensor

    Usage:
        data = _simplify_pointer_tensor(ptr)

    """

    data = vars(ptr).copy()
    for k, v in data.items():

        if isinstance(v, AbstractWorker):
            data[k] = v.id

    return _simplify_dictionary(data)


def _detail_pointer_tensor(data: Dict) -> PointerTensor:
    """
    This function reconstructs a PointerTensor given it's attributes in form of a dictionary.
    We use the spread operator to pass the dict data as arguments
    to the init method of PointerTensor

    Args:
        Dict: a dictionary holding the attributes of the PointerTensor

    Returns:
        PointerTensor: a PointerTensor

    Usage:
        ptr = _detail_pointer_tensor(data)

    """
    new_data = {}
    for k, v in data.items():

        key = k.decode()
        if type(v) is bytes:
            val_str = v.decode()
            try:
                val = syft.local_worker.get_worker(val_str, fail_hard=True)
            except WorkerNotFoundException:
                val = val_str
        else:
            val = v
        new_data[key] = val

    return PointerTensor(**new_data)


# High Level Simplification Router


# PointerTensor


def _simplify_pointer_tensor(ptr: PointerTensor) -> Dict:
    """
    This function takes the attributes of a PointerTensor and saves them in a dictionary
    Args:
        PointerTensor: a PointerTensor
    Returns:
        Dict: a dictionary holding the attributes of the PointerTensor
    Usage:
        data = _simplify_pointer_tensor(ptr)
    """
    data = vars(ptr).copy()
    for k, v in data.items():
        if isinstance(v, AbstractWorker):
            data[k] = v.id
    return _simplify_dictionary(data)


def _detail_pointer_tensor(data: Dict) -> PointerTensor:
    """
    This function reconstructs a PointerTensor given it's attributes in form of a dictionary.
    We use the spread operator to pass the dict data as arguments
    to the init method of PointerTensor
    Args:
        Dict: a dictionary holding the attributes of the PointerTensor
    Returns:
        PointerTensor: a PointerTensor
    Usage:
        ptr = _detail_pointer_tensor(data)
    """
    new_data = {}
    for k, v in data.items():
        key = k.decode()
        if type(v) is bytes:
            val_str = v.decode()
            val = syft.local_worker.get_worker(val_str)
        else:
            val = v
        new_data[key] = val
    return PointerTensor(**new_data)


# High Level Simplification Router


def _simplify(obj: object) -> object:
    """
    This function takes an object as input and returns a simple
    Python object which is supported by the chosen serialization
    method (such as JSON or msgpack). The reason we have this function
    is that some objects are either NOT supported by high level (fast)
    serializers OR the high level serializers don't support the fastest
    form of serialization. For example, PyTorch tensors have custom pickle
    functionality thus its better to pre-serialize PyTorch tensors using
    pickle and then serialize the binary in with the rest of the message
    being sent.

    Args:
        obj: an object which may need to be simplified

    Returns:
        obj: an simple Python object which msgpack can serialize

    Raises:
        ValueError: if `move_this` or `in_front_of_that` are not both single ASCII
        characters.

    """

    try:
        # check to see if there is a simplifier
        # for this type. If there is, run return
        # the simplified object
        current_type = type(obj)
        return [simplifiers[current_type][0], simplifiers[current_type][1](obj)]

    except KeyError:

        # if there is not a simplifier for this
        # object, then the object is already a
        # simple python object and we can just
        # return it
        return obj


simplifiers = {
    torch.Tensor: [0, _simplify_torch_tensor],
    tuple: [1, _simplify_collection],
    list: [2, _simplify_collection],
    set: [3, _simplify_collection],
    dict: [4, _simplify_dictionary],
    range: [5, _simplify_range],
    numpy.ndarray: [6, _simplify_ndarray],
    slice: [7, _simplify_slice],
    type(Ellipsis): [8, _simplify_ellipsis],
    PointerTensor: [9, _simplify_pointer_tensor],
}


def _detail(obj: object) -> object:
    """
    This function reverses the functionality of _simplify. Where applicable,
    it converts simple objects into more complex objects such as converting
    binary objects into torch tensors. Read _simplify for more information on
    why _simplify and _detail are needed.

    Args:
        obj: a simple Python object which msgpack deserialized

    Returns:
        obj: a more complex Python object which msgpack would have had trouble
            deserializing directly.

    """
    if type(obj) == list:
        return detailers[obj[0]](obj[1])
    else:
        return obj


detailers = [
    _detail_torch_tensor,
    _detail_collection_tuple,
    _detail_collection_list,
    _detail_collection_set,
    _detail_dictionary,
    _detail_range,
    _detail_ndarray,
    _detail_slice,
    _detail_ellipsis,
    _detail_pointer_tensor,
]<|MERGE_RESOLUTION|>--- conflicted
+++ resolved
@@ -41,15 +41,10 @@
 import numpy
 import zstd
 import syft
-<<<<<<< HEAD
-
-from syft.frameworks.torch.tensors import PointerTensor
-from syft.workers import AbstractWorker
-=======
+
 from syft.frameworks.torch.tensors import PointerTensor
 from syft.workers import AbstractWorker
 from syft.util import WorkerNotFoundException
->>>>>>> 45b8fec8
 
 # High Level Public Functions (these are the ones you use)
 
